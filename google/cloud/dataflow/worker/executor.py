# Copyright 2016 Google Inc. All Rights Reserved.
#
# Licensed under the Apache License, Version 2.0 (the 'License');
# you may not use this file except in compliance with the License.
# You may obtain a copy of the License at
#
#      http://www.apache.org/licenses/LICENSE-2.0
#
# Unless required by applicable law or agreed to in writing, software
# distributed under the License is distributed on an 'AS IS' BASIS,
# WITHOUT WARRANTIES OR CONDITIONS OF ANY KIND, either express or implied.
# See the License for the specific language governing permissions and
# limitations under the License.

# cython: profile=True

"""Worker operations executor."""

import collections
import itertools
import logging
import random


from google.cloud.dataflow import pvalue
from google.cloud.dataflow.coders import BytesCoder
from google.cloud.dataflow.coders import TupleCoder
from google.cloud.dataflow.coders import WindowedValueCoder
from google.cloud.dataflow.internal import pickler
from google.cloud.dataflow.pvalue import EmptySideInput
from google.cloud.dataflow.runners import common
import google.cloud.dataflow.transforms as ptransform
from google.cloud.dataflow.transforms import combiners
from google.cloud.dataflow.transforms import trigger
from google.cloud.dataflow.transforms.combiners import curry_combine_fn
from google.cloud.dataflow.transforms.combiners import PhasedCombineFnExecutor
from google.cloud.dataflow.transforms.trigger import InMemoryUnmergedState
from google.cloud.dataflow.transforms.window import GlobalWindows
from google.cloud.dataflow.transforms.window import MIN_TIMESTAMP
from google.cloud.dataflow.transforms.window import WindowedValue
from google.cloud.dataflow.utils.names import PropertyNames
from google.cloud.dataflow.worker import logger
from google.cloud.dataflow.worker import maptask
from google.cloud.dataflow.worker import opcounters
from google.cloud.dataflow.worker import shuffle


class ReceiverSet(object):
  """A ReceiverSet represents a graph edge between two Operation nodes.

  The ReceiverSet object collects information from the output of the
  Operation at one end of its edge and the input of the Operation at
  the other edge.
  ReceiverSets are attached to the outputting Operation.
  """

<<<<<<< HEAD
  def __init__(self, coder, output_index=0):
=======
  def __init__(self, counter_factory, coder, output_index=0):
>>>>>>> c60af562
    self.receivers = []
    self.opcounter = None
    self.counter_factory = counter_factory
    self.output_index = output_index
    self.coder = coder

  def add_receiver(self, receiving_operation):
    self.receivers.append(receiving_operation)

  def start(self, step_name):
    self.opcounter = opcounters.OperationCounters(
<<<<<<< HEAD
        step_name, self.coder, self.output_index)

  def output(self, windowed_value):
    self.update_counters(windowed_value)
=======
        self.counter_factory, step_name, self.coder, self.output_index)

  def output(self, windowed_value, coder=None):
    self.update_counters_start(windowed_value, coder)
>>>>>>> c60af562
    for receiver in self.receivers:
      receiver.process(windowed_value)
    self.update_counters_finish()

  def update_counters_start(self, windowed_value, coder=None):
    if self.opcounter:
      self.opcounter.update_from(windowed_value, coder)

  def update_counters_finish(self):
    if self.opcounter:
      self.opcounter.update_collect()

  def __str__(self):
    return '[%s]' % ' '.join([r.str_internal(is_recursive=True)
                              for r in self.receivers])

  def __repr__(self):
    return '<%s %d %s [%s]>' % (
        self.__class__.__name__,
        self.output_index,
        self.coder,
        ' '.join([r.str_internal(is_recursive=True) for r in self.receivers]))


class Operation(object):
  """An operation representing the live version of a work item specification.

  An operation can have one or more outputs and for each output it can have
  one or more receiver operations that will take that as input.
  """

  def __init__(self, spec, counter_factory):
    """Initializes a worker operation instance.

    Args:
      spec: A maptask.Worker* instance.
      counter_factory: the counter_factory to use for our counters.
    """
    self.counter_factory = counter_factory
    self.spec = spec
    self.receivers = []
    # Everything except WorkerSideInputSource, which is not a
    # top-level operation, should have output_coders
    if getattr(self.spec, 'output_coders', None):
      for i, coder in enumerate(self.spec.output_coders):
<<<<<<< HEAD
        self.receivers.append(ReceiverSet(coder, i))
=======
        self.receivers.append(ReceiverSet(counter_factory, coder, i))
>>>>>>> c60af562

  def start(self):
    """Start operation."""
    self.debug_logging_enabled = logging.getLogger().isEnabledFor(
        logging.DEBUG)
    # Start our receivers, now that we know our step name.
<<<<<<< HEAD
    for receiver in self.receivers:
      receiver.start(self.step_name)

  def itercounters(self):
=======
>>>>>>> c60af562
    for receiver in self.receivers:
      receiver.start(self.step_name)

  def finish(self):
    """Finish operation."""
    pass

  def process(self, o):
    """Process element in operation."""
    pass

  def output(self, windowed_value, coder=None, output_index=0):
    self.receivers[output_index].output(windowed_value, coder)

  def add_receiver(self, operation, output_index=0):
    """Adds a receiver operation for the specified output."""
    self.receivers[output_index].add_receiver(operation)

  def __str__(self):
    """Generates a useful string for this object.

    Compactly displays interesting fields.  In particular, pickled
    fields are not displayed.  Note that we collapse the fields of the
    contained Worker* object into this object, since there is a 1-1
    mapping between Operation and maptask.Worker*.

    Returns:
      Compact string representing this object.
    """
    return self.str_internal()

  def str_internal(self, is_recursive=False):
    """Internal helper for __str__ that supports recursion.

    When recursing on receivers, keep the output short.
    Args:
      is_recursive: whether to omit some details, particularly receivers.
    Returns:
      Compact string representing this object.
    """
    printable_name = self.__class__.__name__
    if hasattr(self, 'step_name'):
      printable_name += ' %s' % self.step_name
      if is_recursive:
        # If we have a step name, stop here, no more detail needed.
        return '<%s>' % printable_name

    printable_fields = maptask.worker_printable_fields(self.spec)

    if not is_recursive and getattr(self, 'receivers', []):
      printable_fields.append('receivers=[%s]' % ', '.join([
          str(receiver) for receiver in self.receivers]))

    return '<%s %s>' % (printable_name, ', '.join(printable_fields))


class ReadOperation(Operation):
  """A generic read operation that reads from proper input source."""

  def __init__(self, spec, counter_factory):
    super(ReadOperation, self).__init__(spec, counter_factory)
    self._current_progress = None
    self._reader = None

  def start(self):
    # We cache reader progress to make sure that the progress reporting
    # thread does not get blocked due to any reader related operations.
    self._current_progress = None
    super(ReadOperation, self).start()
    with self.spec.source.reader() as reader:
      self._reader = reader
      for value in reader:
        self._current_progress = reader.get_progress()
        if reader.returns_windowed_values:
          windowed_value = value
        else:
          windowed_value = GlobalWindows.WindowedValue(value)
        self.output(windowed_value)

  def side_read_all(self, singleton=False):
    # TODO(mairbek): Should we return WindowedValue here?
    with self.spec.source.reader() as reader:
      for value in reader:
        yield value
        if singleton:
          return

  def request_dynamic_split(self, dynamic_split_request):
    if self._reader is not None:
      return self._reader.request_dynamic_split(dynamic_split_request)
    else:
      logging.warning('Cannot complete the dynamic split request since the '
                      'reader is not set')

  def get_progress(self):
    """Returns the progress of the read operation.

    This method is invoked by the progress reporting thread. No need to lock
    the variable "current_progress" since it is updated by a simple variable
    assignment and we are OK with current_progress value returned here being
    slightly stale.

    Returns:
      Progress of the ReadOperation.
    """
    return self._current_progress


class WriteOperation(Operation):
  """A generic write operation that writes to a proper output sink."""

  def __init__(self, spec, counter_factory):
    super(WriteOperation, self).__init__(spec, counter_factory)
    self.writer = None
    self.use_windowed_value = False

  def start(self):
    super(WriteOperation, self).start()
    self.writer = self.spec.sink.writer()
    self.writer.__enter__()
    self.use_windowed_value = self.writer.takes_windowed_values

  def finish(self):
    self.writer.__exit__(None, None, None)

  def process(self, o):
    if self.debug_logging_enabled:
      logging.debug('Processing [%s] in %s', o, self)
    assert isinstance(o, WindowedValue)
    self.receivers[0].update_counters_start(o)
    if self.use_windowed_value:
      self.writer.Write(o)
    else:
      self.writer.Write(o.value)
    self.receivers[0].update_counters_finish()


class InMemoryWriteOperation(Operation):
  """A write operation that will write to an in-memory sink."""

  def __init__(self, spec, counter_factory):
    super(InMemoryWriteOperation, self).__init__(spec, counter_factory)
    self.spec = spec

  def process(self, o):
    if self.debug_logging_enabled:
      logging.debug('Processing [%s] in %s', o, self)
    assert isinstance(o, WindowedValue)
    self.receivers[0].update_counters_start(o)
    self.spec.output_buffer.append(o.value)
    self.receivers[0].update_counters_finish()


class GroupedShuffleReadOperation(Operation):
  """A shuffle read operation that will read from a grouped shuffle source."""

  def __init__(self, spec, counter_factory, shuffle_source=None):
    super(GroupedShuffleReadOperation, self).__init__(spec, counter_factory)
    self.shuffle_source = shuffle_source
    self._reader = None

  def start(self):
    super(GroupedShuffleReadOperation, self).start()
    write_coder = None
    if self.shuffle_source is None:
      coders = (self.spec.coder.key_coder(), self.spec.coder.value_coder())
      write_coder = WindowedValueCoder(TupleCoder(coders))
      self.shuffle_source = shuffle.GroupedShuffleSource(
          self.spec.shuffle_reader_config, coder=coders,
          start_position=self.spec.start_shuffle_position,
          end_position=self.spec.end_shuffle_position)
    with self.shuffle_source.reader() as reader:
      for key, key_values in reader:
        self._reader = reader
        windowed_value = GlobalWindows.WindowedValue((key, key_values))
        self.output(windowed_value, coder=write_coder)

  def get_progress(self):
    if self._reader is not None:
      return self._reader.get_progress()

  def request_dynamic_split(self, dynamic_split_request):
    if self._reader is not None:
      return self._reader.request_dynamic_split(dynamic_split_request)


class UngroupedShuffleReadOperation(Operation):
  """A shuffle read operation reading from an ungrouped shuffle source."""

  def __init__(self, spec, counter_factory, shuffle_source=None):
    super(UngroupedShuffleReadOperation, self).__init__(spec, counter_factory)
    self.shuffle_source = shuffle_source
    self._reader = None

  def start(self):
    super(UngroupedShuffleReadOperation, self).start()
    write_coder = None
    if self.shuffle_source is None:
      coders = (BytesCoder(), self.spec.coder)
      write_coder = WindowedValueCoder(TupleCoder(coders))
      self.shuffle_source = shuffle.UngroupedShuffleSource(
          self.spec.shuffle_reader_config, coder=coders,
          start_position=self.spec.start_shuffle_position,
          end_position=self.spec.end_shuffle_position)
    with self.shuffle_source.reader() as reader:
      for value in reader:
        self._reader = reader
        windowed_value = GlobalWindows.WindowedValue(value)
        self.output(windowed_value, coder=write_coder)

  def get_progress(self):
    # 'UngroupedShuffleReader' does not support progress reporting.
    pass

  def request_dynamic_split(self, dynamic_split_request):
    # 'UngroupedShuffleReader' does not support dynamic work rebalancing.
    pass


class ShuffleWriteOperation(Operation):
  """A shuffle write operation that will write to a shuffle sink."""

  def __init__(self, spec, counter_factory, shuffle_sink=None):
    super(ShuffleWriteOperation, self).__init__(spec, counter_factory)
    self.writer = None
    self.shuffle_sink = shuffle_sink

  def start(self):
    super(ShuffleWriteOperation, self).start()
    self.is_ungrouped = self.spec.shuffle_kind == 'ungrouped'
    coder = self.spec.output_coders[0]
    if self.is_ungrouped:
      coders = (BytesCoder(), coder)
    else:
      coders = (coder.key_coder(), coder.value_coder())
    self._write_coder = WindowedValueCoder(TupleCoder(coders))
    if self.shuffle_sink is None:
      self.shuffle_sink = shuffle.ShuffleSink(
          self.spec.shuffle_writer_config, coder=coders)
    self.writer = self.shuffle_sink.writer()
    self.writer.__enter__()

  def finish(self):
    logging.debug('Finishing %s', self)
    self.writer.__exit__(None, None, None)

  def process(self, o):
    if self.debug_logging_enabled:
      logging.debug('Processing [%s] in %s', o, self)
    assert isinstance(o, WindowedValue)
    self.receivers[0].update_counters_start(o, coder=self._write_coder)
    # We typically write into shuffle key/value pairs. This is the reason why
    # the else branch below expects the value attribute of the WindowedValue
    # argument to be a KV pair. However the service may write to shuffle in
    # 'ungrouped' mode in which case the value written is just a plain value and
    # the key is randomly generated on the spot. The random keys make sure that
    # the resulting KV pairs are uniformly distributed. The 'ungrouped' mode is
    # used to reshard workflow outputs into a fixed set of files. This is
    # achieved by using an UngroupedShuffleSource to read back the values
    # written in 'ungrouped' mode.
    if self.is_ungrouped:
      # We want to spread the values uniformly to all shufflers.
      k, v = str(random.getrandbits(64)), o.value
    else:
      k, v = o.value
    # TODO(silviuc): Use timestamps for the secondary key to get values in
    # times-sorted order.
    self.writer.Write(k, '', v)
    self.receivers[0].update_counters_finish()


class DoOperation(Operation):
  """A Do operation that will execute a custom DoFn for each input element."""

  def __init__(self, spec, counter_factory):
    super(DoOperation, self).__init__(spec, counter_factory)
    self.state = common.DoFnState(counter_factory)

  def _read_side_inputs(self, tags_and_types):
    """Generator reading side inputs in the order prescribed by tags_and_types.

    Args:
      tags_and_types: List of tuples (tag, type). Each side input has a string
        tag that is specified in the worker instruction. The type is actually
        a boolean which is True for singleton input (read just first value)
        and False for collection input (read all values).

    Yields:
      With each iteration it yields the result of reading an entire side source
      either in singleton or collection mode according to the tags_and_types
      argument.
    """
    # We will read the side inputs in the order prescribed by the
    # tags_and_types argument because this is exactly the order needed to
    # replace the ArgumentPlaceholder objects in the args/kwargs of the DoFn
    # getting the side inputs.
    #
    # Note that for each tag there could be several read operations in the
    # specification. This can happen for instance if the source has been
    # sharded into several files.
    for side_tag, view_class, view_options in tags_and_types:
      # Note that currently, the implementation of Iterable and List views
      # are identical. This may change in the future once we allow very large
      # side input collections.
      is_singleton = view_class == pvalue.SingletonPCollectionView
      # Using the side_tag in the lambda below will trigger a pylint warning.
      # However in this case it is fine because the lambda is used right away
      # while the variable has the value assigned by the current iteration of
      # the for loop.
      # pylint: disable=cell-var-from-loop
      results = []
      for si in itertools.ifilter(
          lambda o: o.tag == side_tag, self.spec.side_inputs):
        if isinstance(si, maptask.WorkerSideInputSource):
<<<<<<< HEAD
          op = ReadOperation(si)
=======
          op = ReadOperation(si, self.counter_factory)
>>>>>>> c60af562
        else:
          raise NotImplementedError('Unknown side input type: %r' % si)
        for v in op.side_read_all(singleton=is_singleton):
          results.append(v)
          if is_singleton:
            break
      if is_singleton:
        has_default, default = view_options
        if results:
          yield results[0]
        elif has_default:
          yield default
        else:
          yield EmptySideInput()
      else:
        yield results

  def start(self):
    super(DoOperation, self).start()

    # See fn_data in dataflow_runner.py
    fn, args, kwargs, tags_and_types, window_fn = (
        pickler.loads(self.spec.serialized_fn))

    self.state.step_name = self.step_name

    # TODO(silviuc): What is the proper label here? PCollection being processed?
    self.context = ptransform.DoFnProcessContext('label', state=self.state)
    # Tag to output index map used to dispatch the side output values emitted
    # by the DoFn function to the appropriate receivers. The main output is
    # tagged with None and is associated with its corresponding index.
    tagged_receivers = {}
    output_tag_prefix = PropertyNames.OUT + '_'
    for index, tag in enumerate(self.spec.output_tags):
      if tag == PropertyNames.OUT:
        original_tag = None
      elif tag.startswith(output_tag_prefix):
        original_tag = tag[len(output_tag_prefix):]
      else:
        raise ValueError('Unexpected output name for operation: %s' % tag)
      tagged_receivers[original_tag] = self.receivers[index]

    self.dofn_runner = common.DoFnRunner(
        fn, args, kwargs, self._read_side_inputs(tags_and_types),
        window_fn, self.context, tagged_receivers,
        logger, self.step_name)

    self.dofn_runner.start()

  def finish(self):
    self.dofn_runner.finish()

  def process(self, o):
    self.dofn_runner.process(o)


class CombineOperation(Operation):
  """A Combine operation executing a CombineFn for each input element."""

  def __init__(self, spec, counter_factory):
    super(CombineOperation, self).__init__(spec, counter_factory)
    # Combiners do not accept deferred side-inputs (the ignored fourth argument)
    # and therefore the code to handle the extra args/kwargs is simpler than for
    # the DoFn's of ParDo.
    fn, args, kwargs = pickler.loads(self.spec.serialized_fn)[:3]
    self.phased_combine_fn = (
        PhasedCombineFnExecutor(self.spec.phase, fn, args, kwargs))

  def finish(self):
    logging.debug('Finishing %s', self)

  def process(self, o):
    if self.debug_logging_enabled:
      logging.debug('Processing [%s] in %s', o, self)
    assert isinstance(o, WindowedValue)
    key, values = o.value
    self.output(
        o.with_value((key, self.phased_combine_fn.apply(values))))


def create_pgbk_op(spec, counter_factory):
  if spec.combine_fn:
    return PGBKCVOperation(spec, counter_factory)
  else:
    return PGBKOperation(spec, counter_factory)


class PGBKOperation(Operation):
  """Partial group-by-key operation.

  This takes (windowed) input (key, value) tuples and outputs
  (key, [value]) tuples, performing a best effort group-by-key for
  values in this bundle, memory permitting.
  """

  def __init__(self, spec, counter_factory):
    super(PGBKOperation, self).__init__(spec, counter_factory)
    assert not self.spec.combine_fn
    self.table = collections.defaultdict(list)
    self.size = 0
    # TODO(robertwb) Make this configurable.
    self.max_size = 10000

  def process(self, o):
    # TODO(robertwb): Structural (hashable) values.
    key = o.value[0], tuple(o.windows)
    self.table[key].append(o)
    self.size += 1
    if self.size > self.max_size:
      self.flush(9 * self.max_size // 10)

  def finish(self):
    self.flush(0)

  def flush(self, target):
    limit = self.size - target
    for ix, (kw, vs) in enumerate(self.table.items()):
      if ix >= limit:
        break
      del self.table[kw]
      key, windows = kw
      output_value = [v.value[1] for v in vs]
      windowed_value = WindowedValue(
          (key, output_value),
          vs[0].timestamp, windows)
      self.output(windowed_value)


class PGBKCVOperation(Operation):

  def __init__(self, spec, counter_factory):
    super(PGBKCVOperation, self).__init__(spec, counter_factory)
    # Combiners do not accept deferred side-inputs (the ignored fourth
    # argument) and therefore the code to handle the extra args/kwargs is
    # simpler than for the DoFn's of ParDo.
    fn, args, kwargs = pickler.loads(self.spec.combine_fn)[:3]
    self.combine_fn = curry_combine_fn(fn, args, kwargs)
    # Optimization for the (known tiny accumulator, often wide keyspace)
    # count function.
    # TODO(robertwb): Bound by in-memory size rather than key count.
    self.max_keys = (
        1000000 if isinstance(fn, combiners.CountCombineFn) else 10000)
    self.key_count = 0
    self.table = {}

  def process(self, wkv):
    key, value = wkv.value
    wkey = tuple(wkv.windows), key
    entry = self.table.get(wkey, None)
    if entry is None:
      if self.key_count >= self.max_keys:
        target = self.key_count * 9 // 10
        old_wkeys = []
        # TODO(robertwb): Use an LRU cache?
        for old_wkey, old_wvalue in enumerate(self.table.iterkeys()):
          old_wkeys.append(old_wkey)  # Can't mutate while iterating.
          self.output_key(old_wkey, old_wvalue)
          self.key_count -= 1
          if self.key_count <= target:
            break
        for old_wkey in reversed(old_wkeys):
          del self.table[old_wkey]
      self.key_count += 1
      entry = self.table[wkey] = [self.combine_fn.create_accumulator()]
    entry[0] = self.combine_fn.add_inputs(entry[0], [value])

  def finish(self):
    for wkey, value in self.table.iteritems():
      self.output_key(wkey, value[0])
    self.table = {}
    self.key_count = 0

  def output_key(self, wkey, value):
    windows, key = wkey
    self.output(WindowedValue((key, value), windows[0].end, windows))


class FlattenOperation(Operation):
  """Flatten operation.

  Receives one or more producer operations, outputs just one list
  with all the items.
  """

  def process(self, o):
    if self.debug_logging_enabled:
      logging.debug('Processing [%s] in %s', o, self)
    assert isinstance(o, WindowedValue)
    self.output(o)


class ReifyTimestampAndWindowsOperation(Operation):
  """ReifyTimestampAndWindows operation.

  Maps each input KV item into a tuple of the original key and the value as the
  WindowedValue object of the original value and the original KV item's
  timestamp and windows.
  """

  def __init__(self, spec, counter_factory):
    super(ReifyTimestampAndWindowsOperation, self).__init__(
        spec, counter_factory)

  def process(self, o):
    if self.debug_logging_enabled:
      logging.debug('Processing [%s] in %s', o, self)
    assert isinstance(o, WindowedValue)
    k, v = o.value
    self.output(o.with_value((k, o.with_value(v))))


class BatchGroupAlsoByWindowsOperation(Operation):
  """BatchGroupAlsoByWindowsOperation operation.

  Implements GroupAlsoByWindow for batch pipelines.
  """

  def __init__(self, spec, counter_factory):
    super(BatchGroupAlsoByWindowsOperation, self).__init__(
        spec, counter_factory)
    self.windowing = pickler.loads(self.spec.window_fn)
    if self.spec.combine_fn:
      # Combiners do not accept deferred side-inputs (the ignored fourth
      # argument) and therefore the code to handle the extra args/kwargs is
      # simpler than for the DoFn's of ParDo.
      fn, args, kwargs = pickler.loads(self.spec.combine_fn)[:3]
      self.phased_combine_fn = (
          PhasedCombineFnExecutor(self.spec.phase, fn, args, kwargs))
    else:
      self.phased_combine_fn = None

  def process(self, o):
    """Process a given value."""
    if self.debug_logging_enabled:
      logging.debug('Processing [%s] in %s', o, self)
    assert isinstance(o, WindowedValue)
    k, vs = o.value
    driver = trigger.create_trigger_driver(
        self.windowing, is_batch=True, phased_combine_fn=self.phased_combine_fn)
    state = InMemoryUnmergedState()

    # TODO(robertwb): Process in smaller chunks.
    for wvalue in driver.process_elements(state, vs, MIN_TIMESTAMP):
      self.output(wvalue.with_value((k, wvalue.value)))

    while state.timers:
      timers = state.get_and_clear_timers()
      for timer_window, (name, time_domain, timestamp) in timers:
        for wvalue in driver.process_timer(
            timer_window, name, time_domain, timestamp, state):
          self.output(wvalue.with_value((k, wvalue.value)))


class StreamingGroupAlsoByWindowsOperation(Operation):
  """StreamingGroupAlsoByWindowsOperation operation.

  Implements GroupAlsoByWindow for streaming pipelines.
  """

  def __init__(self, spec, counter_factory):
    super(StreamingGroupAlsoByWindowsOperation, self).__init__(
        spec, counter_factory)
    self.windowing = pickler.loads(self.spec.window_fn)

  def process(self, o):
    if self.debug_logging_enabled:
      logging.debug('Processing [%s] in %s', o, self)
    assert isinstance(o, WindowedValue)
    keyed_work = o.value
    driver = trigger.create_trigger_driver(self.windowing)
    state = self.spec.context.state
    output_watermark = self.spec.context.output_data_watermark

    key = keyed_work.key
    for wvalue in driver.process_elements(
        state, keyed_work.elements(), output_watermark):
      self.output(wvalue.with_value((key, wvalue.value)))

    for timer in keyed_work.timers():
      timer_window = int(timer.namespace)
      for wvalue in driver.process_timer(
          timer_window, timer.name, timer.time_domain, timer.timestamp, state):
        self.output(wvalue.with_value((key, wvalue.value)))


class MapTaskExecutor(object):
  """A class for executing map tasks.

   Stores progress of the read operation that is the first operation of a map
   task.
  """

  multiple_read_instruction_error_msg = (
      'Found more than one \'read instruction\' in a single \'map task\'')

  def __init__(self):
    self._ops = []
    self._read_operation = None

  def get_progress(self):
    return (self._read_operation.get_progress()
            if self._read_operation is not None else None)

  def request_dynamic_split(self, dynamic_split_request):
    if self._read_operation is not None:
      return self._read_operation.request_dynamic_split(dynamic_split_request)

  def execute(self, map_task, test_shuffle_source=None, test_shuffle_sink=None):
    """Executes all the maptask.Worker* instructions in a map task.

    We update the map_task with the execution status, expressed as counters.

    Args:
      map_task: The map task we are to run.
      test_shuffle_source: Used during tests for dependency injection into
        shuffle read operation objects.
      test_shuffle_sink: Used during tests for dependency injection into
        shuffle write operation objects.

    Raises:
      RuntimeError: if we find more than on read instruction in task spec.
      TypeError: if the spec parameter is not an instance of the recognized
        maptask.Worker* classes.
    """

    # operations is a list of maptask.Worker* instances. The order of the
    # elements is important because the inputs use list indexes as references.
    for spec in map_task.operations:
      if isinstance(spec, maptask.WorkerRead):
        op = ReadOperation(spec, map_task.counter_factory)
        if self._read_operation is not None:
          raise RuntimeError(
              MapTaskExecutor.multiple_read_instruction_error_msg)
        else:
          self._read_operation = op
      elif isinstance(spec, maptask.WorkerWrite):
        op = WriteOperation(spec, map_task.counter_factory)
      elif isinstance(spec, maptask.WorkerCombineFn):
        op = CombineOperation(spec, map_task.counter_factory)
      elif isinstance(spec, maptask.WorkerPartialGroupByKey):
        op = create_pgbk_op(spec, map_task.counter_factory)
      elif isinstance(spec, maptask.WorkerDoFn):
        op = DoOperation(spec, map_task.counter_factory)
      elif isinstance(spec, maptask.WorkerGroupingShuffleRead):
        op = GroupedShuffleReadOperation(
            spec, map_task.counter_factory, shuffle_source=test_shuffle_source)
        if self._read_operation is not None:
          raise RuntimeError(
              MapTaskExecutor.multiple_read_instruction_error_msg)
        else:
          self._read_operation = op
      elif isinstance(spec, maptask.WorkerUngroupedShuffleRead):
        op = UngroupedShuffleReadOperation(
            spec, map_task.counter_factory, shuffle_source=test_shuffle_source)
        if self._read_operation is not None:
          raise RuntimeError(
              MapTaskExecutor.multiple_read_instruction_error_msg)
        else:
          self._read_operation = op
      elif isinstance(spec, maptask.WorkerInMemoryWrite):
        op = InMemoryWriteOperation(spec, map_task.counter_factory)
      elif isinstance(spec, maptask.WorkerShuffleWrite):
        op = ShuffleWriteOperation(
            spec, map_task.counter_factory, shuffle_sink=test_shuffle_sink)
      elif isinstance(spec, maptask.WorkerFlatten):
        op = FlattenOperation(spec, map_task.counter_factory)
      elif isinstance(spec, maptask.WorkerMergeWindows):
        if isinstance(spec.context, maptask.BatchExecutionContext):
          op = BatchGroupAlsoByWindowsOperation(spec, map_task.counter_factory)
        elif isinstance(spec.context, maptask.StreamingExecutionContext):
          op = StreamingGroupAlsoByWindowsOperation(spec,
                                                    map_task.counter_factory)
        else:
          raise RuntimeError('Unknown execution context: %s' % spec.context)
      elif isinstance(spec, maptask.WorkerReifyTimestampAndWindows):
        op = ReifyTimestampAndWindowsOperation(spec, map_task.counter_factory)
      else:
        raise TypeError('Expected an instance of maptask.Worker* class '
                        'instead of %s' % (spec,))
      self._ops.append(op)

      # Every MapTask must start with a read instruction.
      assert self._read_operation is not None

      # Add receiver operations to the appropriate producers.
      if hasattr(op.spec, 'input'):
        producer, output_index = op.spec.input
        self._ops[producer].add_receiver(op, output_index)
      # Flatten has 'inputs', not 'input'
      if hasattr(op.spec, 'inputs'):
        for producer, output_index in op.spec.inputs:
          self._ops[producer].add_receiver(op, output_index)

    # Inject the step names into the operations.
    # This is used for logging and assigning names to counters.
    if map_task.step_names is not None:
      for ix, op in enumerate(self._ops):
        op.step_name = map_task.step_names[ix]

    ix = len(self._ops)
    for op in reversed(self._ops):
      ix -= 1
      logging.debug('Starting op %d %s', ix, op)
      op.start()
    for op in self._ops:
      op.finish(*())<|MERGE_RESOLUTION|>--- conflicted
+++ resolved
@@ -54,11 +54,7 @@
   ReceiverSets are attached to the outputting Operation.
   """
 
-<<<<<<< HEAD
-  def __init__(self, coder, output_index=0):
-=======
   def __init__(self, counter_factory, coder, output_index=0):
->>>>>>> c60af562
     self.receivers = []
     self.opcounter = None
     self.counter_factory = counter_factory
@@ -70,17 +66,10 @@
 
   def start(self, step_name):
     self.opcounter = opcounters.OperationCounters(
-<<<<<<< HEAD
-        step_name, self.coder, self.output_index)
-
-  def output(self, windowed_value):
-    self.update_counters(windowed_value)
-=======
         self.counter_factory, step_name, self.coder, self.output_index)
 
   def output(self, windowed_value, coder=None):
     self.update_counters_start(windowed_value, coder)
->>>>>>> c60af562
     for receiver in self.receivers:
       receiver.process(windowed_value)
     self.update_counters_finish()
@@ -126,24 +115,13 @@
     # top-level operation, should have output_coders
     if getattr(self.spec, 'output_coders', None):
       for i, coder in enumerate(self.spec.output_coders):
-<<<<<<< HEAD
-        self.receivers.append(ReceiverSet(coder, i))
-=======
         self.receivers.append(ReceiverSet(counter_factory, coder, i))
->>>>>>> c60af562
 
   def start(self):
     """Start operation."""
     self.debug_logging_enabled = logging.getLogger().isEnabledFor(
         logging.DEBUG)
     # Start our receivers, now that we know our step name.
-<<<<<<< HEAD
-    for receiver in self.receivers:
-      receiver.start(self.step_name)
-
-  def itercounters(self):
-=======
->>>>>>> c60af562
     for receiver in self.receivers:
       receiver.start(self.step_name)
 
@@ -458,11 +436,7 @@
       for si in itertools.ifilter(
           lambda o: o.tag == side_tag, self.spec.side_inputs):
         if isinstance(si, maptask.WorkerSideInputSource):
-<<<<<<< HEAD
-          op = ReadOperation(si)
-=======
           op = ReadOperation(si, self.counter_factory)
->>>>>>> c60af562
         else:
           raise NotImplementedError('Unknown side input type: %r' % si)
         for v in op.side_read_all(singleton=is_singleton):
