--- conflicted
+++ resolved
@@ -46,36 +46,24 @@
     self.assertEqual(expected_elements, opcounts.element_counter.elements)
 
   def test_update_int(self):
-<<<<<<< HEAD
-    opcounts = OperationCounters('some-name', coders.PickleCoder(), 0)
-=======
     opcounts = OperationCounters(CounterFactory(), 'some-name',
                                  coders.PickleCoder(), 0)
->>>>>>> c60af562
     self.verify_counters(opcounts, 0)
     opcounts.update_from(GlobalWindows.WindowedValue(1))
     opcounts.update_collect()
     self.verify_counters(opcounts, 1)
 
   def test_update_str(self):
-<<<<<<< HEAD
-    opcounts = OperationCounters('some-name', coders.PickleCoder(), 0)
-=======
     opcounts = OperationCounters(CounterFactory(), 'some-name',
                                  coders.PickleCoder(), 0)
->>>>>>> c60af562
     self.verify_counters(opcounts, 0)
     opcounts.update_from(GlobalWindows.WindowedValue('abcde'))
     opcounts.update_collect()
     self.verify_counters(opcounts, 1)
 
   def test_update_old_object(self):
-<<<<<<< HEAD
-    opcounts = OperationCounters('some-name', coders.PickleCoder(), 0)
-=======
     opcounts = OperationCounters(CounterFactory(), 'some-name',
                                  coders.PickleCoder(), 0)
->>>>>>> c60af562
     self.verify_counters(opcounts, 0)
     obj = OldClassThatDoesNotImplementLen()
     opcounts.update_from(GlobalWindows.WindowedValue(obj))
@@ -83,12 +71,8 @@
     self.verify_counters(opcounts, 1)
 
   def test_update_new_object(self):
-<<<<<<< HEAD
-    opcounts = OperationCounters('some-name', coders.PickleCoder(), 0)
-=======
     opcounts = OperationCounters(CounterFactory(), 'some-name',
                                  coders.PickleCoder(), 0)
->>>>>>> c60af562
     self.verify_counters(opcounts, 0)
 
     obj = ObjectThatDoesNotImplementLen()
@@ -97,12 +81,8 @@
     self.verify_counters(opcounts, 1)
 
   def test_update_multiple(self):
-<<<<<<< HEAD
-    opcounts = OperationCounters('some-name', coders.PickleCoder(), 0)
-=======
     opcounts = OperationCounters(CounterFactory(), 'some-name',
                                  coders.PickleCoder(), 0)
->>>>>>> c60af562
     self.verify_counters(opcounts, 0)
     opcounts.update_from(GlobalWindows.WindowedValue('abcde'))
     opcounts.update_from(GlobalWindows.WindowedValue('defghij'))
