# Copyright 2016 Google Inc. All Rights Reserved.
#
# Licensed under the Apache License, Version 2.0 (the "License");
# you may not use this file except in compliance with the License.
# You may obtain a copy of the License at
#
#      http://www.apache.org/licenses/LICENSE-2.0
#
# Unless required by applicable law or agreed to in writing, software
# distributed under the License is distributed on an "AS IS" BASIS,
# WITHOUT WARRANTIES OR CONDITIONS OF ANY KIND, either express or implied.
# See the License for the specific language governing permissions and
# limitations under the License.

"""PipelineRunner, an abstract base runner object."""

from __future__ import absolute_import

import logging


def create_runner(runner_name):
  """Creates a runner instance from a runner class name.

  Args:
    runner_name: Name of the pipeline runner. Possible values are:
      DirectPipelineRunner, DataflowPipelineRunner and
      BlockingDataflowPipelineRunner.

  Returns:
    A runner object.

  Raises:
    RuntimeError: if an invalid runner name is used.
  """
  # pylint: disable=g-import-not-at-top
  if runner_name == 'DirectPipelineRunner':
    import google.cloud.dataflow.runners.direct_runner
    return google.cloud.dataflow.runners.direct_runner.DirectPipelineRunner()
  elif runner_name in ('DataflowPipelineRunner',
                       'BlockingDataflowPipelineRunner'):
    import google.cloud.dataflow.runners.dataflow_runner
    return google.cloud.dataflow.runners.dataflow_runner.DataflowPipelineRunner(
        blocking=runner_name == 'BlockingDataflowPipelineRunner')
  else:
    raise RuntimeError(
        'Unexpected pipeline runner: %s. Valid values are '
        'DirectPipelineRunner, DataflowPipelineRunner, or '
        'BlockingDataflowPipelineRunner.' % runner_name)


class PipelineRunner(object):
  """A runner of a pipeline object.

  The base runner provides a run() method for visiting every node in the
  pipeline's DAG and executing the transforms computing the PValue in the node.
  It also provides a clear() method for visiting every node and clearing out
  the values contained in PValue objects produced during a run.

  A custom runner will typically provide implementations for some of the
  transform methods (ParDo, GroupByKey, Create, etc.). It may also
  provide a new implementation for clear_pvalue(), which is used to wipe out
  materialized values in order to reduce footprint.
  """

  def run(self, pipeline, node=None):
    """Execute the entire pipeline or the sub-DAG reachable from a node."""

    # Imported here to avoid circular dependencies.
    # pylint: disable=g-import-not-at-top
    from google.cloud.dataflow.pipeline import PipelineVisitor

    class RunVisitor(PipelineVisitor):

      def __init__(self, runner):
        self.runner = runner

      def visit_transform(self, transform_node):
        try:
          self.runner.run_transform(transform_node)
        except:
          logging.error('Error while visiting %s', transform_node.full_label)
          raise

    pipeline.visit(RunVisitor(self), node=node)

  def clear(self, pipeline, node=None):
    """Clear all nodes or nodes reachable from node of materialized values.

    Args:
      pipeline: Pipeline object containing PValues to be cleared.
      node: Optional node in the Pipeline processing DAG. If specified only
        nodes reachable from this node will be cleared (ancestors of the node).

    This method is not intended (for now) to be called by users of Runner
    objects. It is a hook for future layers on top of the current programming
    model to control how much of the previously computed values are kept
    around. Presumably an interactivity layer will use it. The simplest way
    to change the behavior would be to define a runner that overwrites the
    clear_pvalue() method since this method (runner.clear) will visit all
    relevant nodes and call clear_pvalue on them.

    """

    # Imported here to avoid circular dependencies.
    # pylint: disable=g-import-not-at-top
    from google.cloud.dataflow.pipeline import PipelineVisitor

    class ClearVisitor(PipelineVisitor):

      def __init__(self, runner):
        self.runner = runner

      def visit_value(self, value, _):
        self.runner.clear_pvalue(value)

    pipeline.visit(ClearVisitor(self), node=node)

  def apply(self, transform, input):
    """Runner callback for a pipeline.apply call.

    Args:
      transform: the transform to apply.
      input: transform's input (typically a PCollection).

    A concrete implementation of the Runner class may want to do custom
    pipeline construction for a given transform.  To override the behavior
    for a transform class Xyz, implement an apply_Xyz method with this same
    signature.
    """
    for cls in transform.__class__.mro():
      m = getattr(self, 'apply_%s' % cls.__name__, None)
      if m:
        return m(transform, input)
    raise NotImplementedError(
        'Execution of [%s] not implemented in runner %s.' % (transform, self))

  def apply_PTransform(self, transform, input):
    # The base case of apply is to call the transform's apply.
    return transform.apply(input)

  def run_transform(self, transform_node):
    """Runner callback for a pipeline.run call.

    Args:
      transform_node: transform node for the transform to run.

    A concrete implementation of the Runner class must implement run_Abc for
    some class Abc in the method resolution order for every non-composite
    transform Xyz in the pipeline.
    """
    for cls in transform_node.transform.__class__.mro():
      m = getattr(self, 'run_%s' % cls.__name__, None)
      if m:
        return m(transform_node)
    raise NotImplementedError(
        'Execution of [%s] not implemented in runner %s.' % (
            transform_node.transform, self))


class PValueCache(object):
  """Local cache for arbitrary information computed for PValue objects."""

  def __init__(self):
    # Cache of values computed while a runner executes a pipeline. This is a
    # dictionary of PValues and their computed values. Note that in principle
    # the runner could contain PValues from several pipelines without clashes
    # since a PValue is associated with one and only one pipeline. The keys of
    # the dictionary are PValue instance addresses obtained using id().
    self._cache = {}

  def __len__(self):
    return len(self._cache)

  def _ensure_pvalue_has_real_producer(self, pvalue):
    """Ensure the passed-in PValue has the real_producer attribute.

    Args:
      pvalue: A PValue instance whose cached value is requested.

    During the runner's execution only the results of the primitive transforms
    are cached. Whenever we are looking for a PValue that is the output of a
    composite transform we need to find the output of its rightmost transform
    part.
    """
    if not hasattr(pvalue, 'real_producer'):
      real_producer = pvalue.producer
      while real_producer.parts:
        real_producer = real_producer.parts[-1]
      pvalue.real_producer = real_producer

  def is_cached(self, pobj):
    from google.cloud.dataflow.pipeline import AppliedPTransform
    if isinstance(pobj, AppliedPTransform):
      transform = pobj
      tag = None
    else:
      self._ensure_pvalue_has_real_producer(pobj)
      transform = pobj.real_producer
      tag = pobj.tag
    return (id(transform), tag) in self._cache

  def cache_output(self, transform, tag_or_value, value=None):
    if value is None:
      value = tag_or_value
      tag = None
    else:
      tag = tag_or_value
    self._cache[id(transform), tag] = [value, transform.refcounts[tag]]

  def get_pvalue(self, pvalue):
    """Gets the value associated with a PValue from the cache."""
    self._ensure_pvalue_has_real_producer(pvalue)
    try:
      value_with_refcount = self._cache[self.key(pvalue)]
      value_with_refcount[1] -= 1
<<<<<<< HEAD
=======
      logging.debug('PValue computed by %s (tag %s): refcount: %d => %d',
                    pvalue.real_producer.full_label, self.key(pvalue)[1],
                    value_with_refcount[1] + 1, value_with_refcount[1])
>>>>>>> c60af562
      if value_with_refcount[1] <= 0:
        self.clear_pvalue(pvalue)
      return value_with_refcount[0]
    except KeyError:
      if (pvalue.tag is not None
          and (id(pvalue.real_producer), None) in self._cache):
        # This is an undeclared, empty side output of a DoFn executed
        # in the local runner before this side output referenced.
        return []
      else:
        raise

  def clear_pvalue(self, pvalue):
    """Removes a PValue from the cache."""
    if self.is_cached(pvalue):
      del self._cache[self.key(pvalue)]

  def key(self, pobj):
    self._ensure_pvalue_has_real_producer(pobj)
    return id(pobj.real_producer), pobj.tag


class PipelineState(object):
  """State of the Pipeline, as returned by PipelineResult.current_state().

  This is meant to be the union of all the states any runner can put a
  pipeline in.  Currently, it represents the values of the dataflow
  API JobState enum.
  """
  UNKNOWN = 'UNKNOWN'  # not specified
  STOPPED = 'STOPPED'  # paused or not yet started
  RUNNING = 'RUNNING'  # currently running
  DONE = 'DONE'  # successfully completed (terminal state)
  FAILED = 'FAILED'  # failed (terminal state)
  CANCELLED = 'CANCELLED'  # explicitly cancelled (terminal state)
  UPDATED = 'UPDATED'  # replaced by another job (terminal state)
  DRAINING = 'DRAINING'  # still processing, no longer reading data
  DRAINED = 'DRAINED'  # draining completed (terminal state)


class PipelineResult(object):
  """A PipelineResult provides access to info about a pipeline."""

  def __init__(self, state):
    self._state = state

  def current_state(self):
    """Return the current state of running the pipeline."""
    return self._state

  # pylint: disable=unused-argument
  def aggregated_values(self, aggregator_or_name):
    """Return a dict of step names to values of the Aggregator."""
    logging.warn('%s does not implement aggregated_values',
                 self.__class__.__name__)
    return {}<|MERGE_RESOLUTION|>--- conflicted
+++ resolved
@@ -214,12 +214,9 @@
     try:
       value_with_refcount = self._cache[self.key(pvalue)]
       value_with_refcount[1] -= 1
-<<<<<<< HEAD
-=======
       logging.debug('PValue computed by %s (tag %s): refcount: %d => %d',
                     pvalue.real_producer.full_label, self.key(pvalue)[1],
                     value_with_refcount[1] + 1, value_with_refcount[1])
->>>>>>> c60af562
       if value_with_refcount[1] <= 0:
         self.clear_pvalue(pvalue)
       return value_with_refcount[0]
