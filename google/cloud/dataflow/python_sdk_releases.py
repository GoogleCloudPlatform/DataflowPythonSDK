--- conflicted
+++ resolved
@@ -33,10 +33,7 @@
 OLDEST_SUPPORTED_PYTHON_SDK = 'python-0.1.4'
 
 RELEASES = [
-<<<<<<< HEAD
-=======
     {'name': 'python-0.2.3',},
->>>>>>> c60af562
     {'name': 'python-0.2.2',},
     {'name': 'python-0.2.1',},
     {'name': 'python-0.2.0',},
