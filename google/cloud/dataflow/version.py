--- conflicted
+++ resolved
@@ -14,8 +14,4 @@
 
 """Dataflow SDK for Python version information."""
 
-<<<<<<< HEAD
-__version__ = '0.2.2'
-=======
-__version__ = '0.2.3'
->>>>>>> c60af562
+__version__ = '0.2.3'