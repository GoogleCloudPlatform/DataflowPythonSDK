# Copyright 2016 Google Inc. All Rights Reserved.
#
# Licensed under the Apache License, Version 2.0 (the "License");
# you may not use this file except in compliance with the License.
# You may obtain a copy of the License at
#
#      http://www.apache.org/licenses/LICENSE-2.0
#
# Unless required by applicable law or agreed to in writing, software
# distributed under the License is distributed on an "AS IS" BASIS,
# WITHOUT WARRANTIES OR CONDITIONS OF ANY KIND, either express or implied.
# See the License for the specific language governing permissions and
# limitations under the License.

"""Unit tests for the Pipeline class."""

import gc
import logging
import unittest

from google.cloud.dataflow.io.iobase import NativeSource
from google.cloud.dataflow.pipeline import Pipeline
from google.cloud.dataflow.pipeline import PipelineOptions
from google.cloud.dataflow.pipeline import PipelineVisitor
from google.cloud.dataflow.pvalue import AsIter
from google.cloud.dataflow.pvalue import SideOutputValue
from google.cloud.dataflow.runners import DirectPipelineRunner
from google.cloud.dataflow.transforms import CombinePerKey
from google.cloud.dataflow.transforms import Create
from google.cloud.dataflow.transforms import FlatMap
from google.cloud.dataflow.transforms import Flatten
from google.cloud.dataflow.transforms import Map
from google.cloud.dataflow.transforms import PTransform
from google.cloud.dataflow.transforms import Read
from google.cloud.dataflow.transforms.util import assert_that, equal_to


class FakeSource(NativeSource):
  """Fake source returning a fixed list of values."""

  class _Reader(object):

    def __init__(self, vals):
      self._vals = vals

    def __enter__(self):
      return self

    def __exit__(self, exception_type, exception_value, traceback):
      pass

    def __iter__(self):
      for v in self._vals:
        yield v

  def __init__(self, vals):
    self._vals = vals

  def reader(self):
    return FakeSource._Reader(self._vals)


class PipelineTest(unittest.TestCase):

  @staticmethod
  def custom_callable(pcoll):
    return pcoll | FlatMap('+1', lambda x: [x + 1])

  # Some of these tests designate a runner by name, others supply a runner.
  # This variation is just to verify that both means of runner specification
  # work and is not related to other aspects of the tests.

  class CustomTransform(PTransform):

    def apply(self, pcoll):
      return pcoll | FlatMap('+1', lambda x: [x + 1])

  class Visitor(PipelineVisitor):

    def __init__(self, visited):
      self.visited = visited
      self.enter_composite = []
      self.leave_composite = []

    def visit_value(self, value, _):
      self.visited.append(value)

    def enter_composite_transform(self, transform_node):
      self.enter_composite.append(transform_node)

    def leave_composite_transform(self, transform_node):
      self.leave_composite.append(transform_node)

  def test_create(self):
    pipeline = Pipeline('DirectPipelineRunner')
    pcoll = pipeline | Create('label1', [1, 2, 3])
    assert_that(pcoll, equal_to([1, 2, 3]))

    # Test if initial value is an iterator object.
    pcoll2 = pipeline | Create('label2', iter((4, 5, 6)))
    pcoll3 = pcoll2 | FlatMap('do', lambda x: [x + 10])
    assert_that(pcoll3, equal_to([14, 15, 16]), label='pcoll3')
    pipeline.run()

  def test_create_singleton_pcollection(self):
    pipeline = Pipeline(DirectPipelineRunner())
    pcoll = pipeline | Create('label', [[1, 2, 3]])
    assert_that(pcoll, equal_to([[1, 2, 3]]))
    pipeline.run()

  def test_read(self):
    pipeline = Pipeline('DirectPipelineRunner')
    pcoll = pipeline | Read('read', FakeSource([1, 2, 3]))
    assert_that(pcoll, equal_to([1, 2, 3]))
    pipeline.run()

  def test_visit_entire_graph(self):

    pipeline = Pipeline(DirectPipelineRunner())
    pcoll1 = pipeline | Create('pcoll', [1, 2, 3])
    pcoll2 = pcoll1 | FlatMap('do1', lambda x: [x + 1])
    pcoll3 = pcoll2 | FlatMap('do2', lambda x: [x + 1])
    pcoll4 = pcoll2 | FlatMap('do3', lambda x: [x + 1])
    transform = PipelineTest.CustomTransform()
    pcoll5 = pcoll4 | transform

    visitor = PipelineTest.Visitor(visited=[])
    pipeline.visit(visitor)
    self.assertEqual(set([pcoll1, pcoll2, pcoll3, pcoll4, pcoll5]),
                     set(visitor.visited))
    self.assertEqual(set(visitor.enter_composite),
                     set(visitor.leave_composite))
    self.assertEqual(2, len(visitor.enter_composite))
    self.assertEqual(visitor.enter_composite[1].transform, transform)
    self.assertEqual(visitor.leave_composite[0].transform, transform)

  def test_visit_node_sub_graph(self):
    pipeline = Pipeline('DirectPipelineRunner')
    pcoll1 = pipeline | Create('pcoll', [1, 2, 3])
    pcoll2 = pcoll1 | FlatMap('do1', lambda x: [x + 1])
    pcoll3 = pcoll2 | FlatMap('do2', lambda x: [x + 1])
    pcoll4 = pcoll2 | FlatMap('do3', lambda x: [x + 1])

    visitor = PipelineTest.Visitor(visited=[])
    pipeline.visit(visitor, node=pcoll3)
    self.assertFalse(pcoll4 in visitor.visited)
    self.assertEqual(set([pcoll1, pcoll2, pcoll3]), set(visitor.visited))

  def test_apply_custom_transform(self):
    pipeline = Pipeline(DirectPipelineRunner())
    pcoll = pipeline | Create('pcoll', [1, 2, 3])
    result = pcoll | PipelineTest.CustomTransform()
    assert_that(result, equal_to([2, 3, 4]))
    pipeline.run()

  def test_reuse_custom_transform_instance(self):
    pipeline = Pipeline(DirectPipelineRunner())
    pcoll1 = pipeline | Create('pcoll1', [1, 2, 3])
    pcoll2 = pipeline | Create('pcoll2', [4, 5, 6])
    transform = PipelineTest.CustomTransform()
    pcoll1 | transform
    with self.assertRaises(RuntimeError) as cm:
      pipeline.apply(transform, pcoll2)
    self.assertEqual(
        cm.exception.message,
        'Transform "CustomTransform" does not have a stable unique label. '
        'This will prevent updating of pipelines. '
        'To clone a transform with a new label use: '
        'transform.clone("NEW LABEL").')

  def test_reuse_cloned_custom_transform_instance(self):
    pipeline = Pipeline(DirectPipelineRunner())
    pcoll1 = pipeline | Create('pcoll1', [1, 2, 3])
    pcoll2 = pipeline | Create('pcoll2', [4, 5, 6])
    transform = PipelineTest.CustomTransform()
    result1 = pcoll1 | transform
    result2 = pcoll2 | transform.clone('new label')
    assert_that(result1, equal_to([2, 3, 4]), label='r1')
    assert_that(result2, equal_to([5, 6, 7]), label='r2')
    pipeline.run()

  def test_apply_custom_callable(self):
    pipeline = Pipeline('DirectPipelineRunner')
    pcoll = pipeline | Create('pcoll', [1, 2, 3])
    result = pipeline.apply(PipelineTest.custom_callable, pcoll)
    assert_that(result, equal_to([2, 3, 4]))
    pipeline.run()

  def test_transform_no_super_init(self):
    class AddSuffix(PTransform):

      def __init__(self, suffix):
        # No call to super(...).__init__
        self.suffix = suffix

      def apply(self, pcoll):
        return pcoll | Map(lambda x: x + self.suffix)

    self.assertEqual(
        ['a-x', 'b-x', 'c-x'],
        sorted(['a', 'b', 'c'] | AddSuffix('-x')))

  def test_cached_pvalues_are_refcounted(self):
    """Test that cached PValues are refcounted and deleted.

    The intermediary PValues computed by the workflow below contain
    one million elements so if the refcounting does not work the number of
    objects tracked by the garbage collector will increase by a few millions
    by the time we execute the final Map checking the objects tracked.
    Anything that is much larger than what we started with will fail the test.
    """
    def check_memory(value, count_threshold):
      gc.collect()
      objects_count = len(gc.get_objects())
      if objects_count > count_threshold:
        raise RuntimeError(
            'PValues are not refcounted: %s, %s' % (
                objects_count, count_threshold))
      return value

    def create_dupes(o, _):
      yield o
      yield SideOutputValue('side', o)

    pipeline = Pipeline('DirectPipelineRunner')

    gc.collect()
    count_threshold = len(gc.get_objects()) + 10000
    biglist = pipeline | Create('oom:create', ['x'] * 1000000)
    dupes = (
        biglist
        | Map('oom:addone', lambda x: (x, 1))
        | FlatMap('oom:dupes', create_dupes,
                  AsIter(biglist)).with_outputs('side', main='main'))
    result = (
        (dupes.side, dupes.main, dupes.side)
        | Flatten('oom:flatten')
        | CombinePerKey('oom:combine', sum)
        | Map('oom:check', check_memory, count_threshold))

    assert_that(result, equal_to([('x', 3000000)]))
    pipeline.run()
<<<<<<< HEAD
=======
    self.assertEqual(
        pipeline.runner.debug_counters['element_counts'],
        {
            'oom:flatten': 3000000,
            ('oom:combine/GroupByKey/reify_windows', None): 3000000,
            ('oom:dupes/oom:dupes', 'side'): 1000000,
            ('oom:dupes/oom:dupes', None): 1000000,
            'oom:create': 1000000,
            ('oom:addone', None): 1000000,
            'oom:combine/GroupByKey/group_by_key': 1,
            ('oom:check', None): 1,
            'assert_that/singleton': 1,
            ('assert_that/Map(match)', None): 1,
            ('oom:combine/GroupByKey/group_by_window', None): 1,
            ('oom:combine/Combine/ParDo(CombineValuesDoFn)', None): 1})
>>>>>>> c60af562


class Bacon(PipelineOptions):

  @classmethod
  def _add_argparse_args(cls, parser):
    parser.add_argument('--slices', type=int)


class Eggs(PipelineOptions):

  @classmethod
  def _add_argparse_args(cls, parser):
    parser.add_argument('--style', default='scrambled')


class Breakfast(Bacon, Eggs):
  pass


class PipelineOptionsTest(unittest.TestCase):

  def test_flag_parsing(self):
    options = Breakfast(['--slices=3', '--style=sunny side up', '--ignored'])
    self.assertEquals(3, options.slices)
    self.assertEquals('sunny side up', options.style)

  def test_keyword_parsing(self):
    options = Breakfast(
        ['--slices=3', '--style=sunny side up', '--ignored'],
        slices=10)
    self.assertEquals(10, options.slices)
    self.assertEquals('sunny side up', options.style)

  def test_attribute_setting(self):
    options = Breakfast(slices=10)
    self.assertEquals(10, options.slices)
    options.slices = 20
    self.assertEquals(20, options.slices)

  def test_view_as(self):
    generic_options = PipelineOptions(['--slices=3'])
    self.assertEquals(3, generic_options.view_as(Bacon).slices)
    self.assertEquals(3, generic_options.view_as(Breakfast).slices)

    generic_options.view_as(Breakfast).slices = 10
    self.assertEquals(10, generic_options.view_as(Bacon).slices)

    with self.assertRaises(AttributeError):
      generic_options.slices  # pylint: disable=pointless-statement

    with self.assertRaises(AttributeError):
      generic_options.view_as(Eggs).slices  # pylint: disable=expression-not-assigned

  def test_defaults(self):
    options = Breakfast(['--slices=3'])
    self.assertEquals(3, options.slices)
    self.assertEquals('scrambled', options.style)

  def test_dir(self):
    options = Breakfast()
    self.assertEquals(
        ['from_dictionary', 'get_all_options', 'slices', 'style', 'view_as'],
        [attr for attr in dir(options) if not attr.startswith('_')])
    self.assertEquals(
        ['from_dictionary', 'get_all_options', 'style', 'view_as'],
        [attr for attr in dir(options.view_as(Eggs))
         if not attr.startswith('_')])


if __name__ == '__main__':
<<<<<<< HEAD
  logging.getLogger().setLevel(logging.INFO)
=======
  logging.getLogger().setLevel(logging.DEBUG)
>>>>>>> c60af562
  unittest.main()<|MERGE_RESOLUTION|>--- conflicted
+++ resolved
@@ -240,8 +240,6 @@
 
     assert_that(result, equal_to([('x', 3000000)]))
     pipeline.run()
-<<<<<<< HEAD
-=======
     self.assertEqual(
         pipeline.runner.debug_counters['element_counts'],
         {
@@ -257,7 +255,6 @@
             ('assert_that/Map(match)', None): 1,
             ('oom:combine/GroupByKey/group_by_window', None): 1,
             ('oom:combine/Combine/ParDo(CombineValuesDoFn)', None): 1})
->>>>>>> c60af562
 
 
 class Bacon(PipelineOptions):
@@ -329,9 +326,5 @@
 
 
 if __name__ == '__main__':
-<<<<<<< HEAD
-  logging.getLogger().setLevel(logging.INFO)
-=======
   logging.getLogger().setLevel(logging.DEBUG)
->>>>>>> c60af562
   unittest.main()